//! The `pact_mock_server` crate provides the in-process mock server for mocking HTTP requests
//! and generating responses based on a pact file. It implements the V3 Pact specification
//! (https://github.com/pact-foundation/pact-specification/tree/version-3).
//!
//! There are a number of exported functions using C bindings for controlling the mock server. These can be used in any
//! language that supports C bindings.
//!
//! ## [create_mock_server_ffi](fn.create_mock_server_ffi.html)
//!
//! External interface to create a mock server. A pointer to the pact JSON as a C string is passed in,
//! as well as the port for the mock server to run on. A value of 0 for the port will result in a
//! port being allocated by the operating system. The port of the mock server is returned.
//!
//! ## [mock_server_matched_ffi](fn.mock_server_matched_ffi.html)
//!
//! Simple function that returns a boolean value given the port number of the mock service. This value will be true if all
//! the expectations of the pact that the mock server was created with have been met. It will return false if any request did
//! not match, an un-recognised request was received or an expected request was not received.
//!
//! ## [mock_server_mismatches_ffi](fn.mock_server_mismatches_ffi.html)
//!
//! This returns all the mismatches, un-expected requests and missing requests in JSON format, given the port number of the
//! mock server.
//!
//! **IMPORTANT NOTE:** The JSON string for the result is allocated on the rust heap, and will have to be freed once the
//! code using the mock server is complete. The [`cleanup_mock_server_ffi`](fn.cleanup_mock_server_ffi.html) function is provided for this purpose. If the mock
//! server is not cleaned up properly, this will result in memory leaks as the rust heap will not be reclaimed.
//!
//! ## [cleanup_mock_server_ffi](fn.cleanup_mock_server_ffi.html)
//!
//! This function will try terminate the mock server with the given port number and cleanup any memory allocated for it by
//! the [`mock_server_mismatches_ffi`](fn.mock_server_mismatches_ffi.html) function. Returns `true`, unless a mock server with the given port number does not exist,
//! or the function fails in some way.
//!
<<<<<<< HEAD
//! ## [write_pact_file](fn.write_pact_file.html)
=======
//! **NOTE:** Although `close()` on the listerner for the mock server is called, this does not currently work and the
//! listerner will continue handling requests. In this case, it will always return a 501 once the mock server has been
//! cleaned up.
//!
//! ## [write_pact_file_ffi](fn.write_pact_file_ffi.html)
>>>>>>> 5c05f18f
//!
//! External interface to trigger a mock server to write out its pact file. This function should
//! be called if all the consumer tests have passed. The directory to write the file to is passed
//! as the second parameter. If a NULL pointer is passed, the current working directory is used.
//!
//! Returns 0 if the pact file was successfully written. Returns a positive code if the file can
//! not be written, or there is no mock server running on that port or the function panics.

#![warn(missing_docs)]

#[macro_use] extern crate log;
#[macro_use] extern crate p_macro;
#[macro_use] extern crate lazy_static;
extern crate libc;
#[macro_use] extern crate pact_matching;
#[macro_use] extern crate serde_json;
extern crate env_logger;
extern crate hyper;
extern crate uuid;
extern crate itertools;

#[cfg(test)]
#[macro_use]
extern crate maplit;

use libc::{c_char, int32_t};
use std::ffi::CStr;
use std::ffi::CString;
use std::str;
use std::panic::catch_unwind;
use pact_matching::models::{Pact, Interaction, Request, OptionalBody, PactSpecification};
use pact_matching::models::parse_query_string;
use pact_matching::models::matchingrules::*;
use pact_matching::Mismatch;
use std::collections::{BTreeMap, HashMap};
use std::thread;
use std::sync::Mutex;
use std::sync::mpsc::channel;
use std::io::{self, Read, Write};
use std::path::PathBuf;
use hyper::server::{Server, Listening};
use hyper::status::StatusCode;
use hyper::header::{Headers, ContentType, AccessControlAllowOrigin, ContentLength};
use hyper::mime::{Mime, TopLevel, SubLevel, Attr, Value};
use hyper::uri::RequestUri;
use uuid::Uuid;
use itertools::Itertools;

/// Enum to define a match result
#[derive(Debug, Clone, PartialEq)]
pub enum MatchResult {
    /// Match result where the request was sucessfully matched
    RequestMatch(Interaction),
    /// Match result where there were a number of mismatches
    RequestMismatch(Interaction, Vec<Mismatch>),
    /// Match result where the request was not expected
    RequestNotFound(Request),
    /// Match result where an expected request was not received
    MissingRequest(Interaction)
}

impl MatchResult {
    /// Returns the match key for this mismatch
    pub fn match_key(&self) -> String {
        match self {
            &MatchResult::RequestMatch(_) => s!("Request-Matched"),
            &MatchResult::RequestMismatch(_, _) => s!("Request-Mismatch"),
            &MatchResult::RequestNotFound(_) => s!("Unexpected-Request"),
            &MatchResult::MissingRequest(_) => s!("Missing-Request")
        }
    }

    /// Returns true if this match result is a `RequestMatch`
    pub fn matched(&self) -> bool {
        match self {
            &MatchResult::RequestMatch(_) => true,
            _ => false
        }
    }

    /// Converts this match result to a `Value` struct
    pub fn to_json(&self) -> serde_json::Value {
        match self {
            &MatchResult::RequestMatch(_) => json!({ s!("type") : s!("request-match")}),
            &MatchResult::RequestMismatch(ref interaction, ref mismatches) => mismatches_to_json(&interaction.request, mismatches),
            &MatchResult::RequestNotFound(ref req) => json!({
                "type": json!("request-not-found"),
                "method": json!(req.method),
                "path": json!(req.path),
                "request": req.to_json(&PactSpecification::V3)
            }),
            &MatchResult::MissingRequest(ref interaction) => json!({
                "type": json!("missing-request"),
                "method": json!(interaction.request.method),
                "path": json!(interaction.request.path),
                "request": interaction.request.to_json(&PactSpecification::V3)
            })
        }
    }
}

fn mismatches_to_json(request: &Request, mismatches: &Vec<Mismatch>) -> serde_json::Value {
    json!({
        s!("type") : json!("request-mismatch"),
        s!("method") : json!(request.method),
        s!("path") : json!(request.path),
        s!("mismatches") : mismatches.iter().map(|m| m.to_json()).collect::<serde_json::Value>()
    })
}

/// Struct to represent a mock server
#[derive(Debug, Clone)]
pub struct MockServer {
    /// Mock server unique ID
    pub id: String,
    /// Port the mock server is running on
    pub port: i32,
    /// Address of the server implementing the `Listening` trait
    pub server: u64,
    /// List of all match results for requests this mock server has received
    pub matches: Vec<MatchResult>,
    /// List of resources that need to be cleaned up when the mock server completes
    pub resources: Vec<CString>,
    /// Pact that this mock server is based on
    pub pact: Pact
}

impl MockServer {
    /// Creates a new mock server with the given ID and pact
    pub fn new(id: String, pact: &Pact) -> MockServer {
        MockServer { id: id.clone(), port: -1, server: 0, matches: vec![], resources: vec![],
            pact : pact.clone() }
    }

    /// Sets the port that the mock server is listening on
    pub fn port(&mut self, port: i32) {
        self.port = port;
    }

    /// Sets the address of the server implementing the `Listening` trait
    pub fn server(&mut self, server: &Listening) {
        let p = server as *const Listening;
        self.server = p as u64;
    }

    /// Converts this mock server to a `Value` struct
    pub fn to_json(&self) -> serde_json::Value {
        json!({
            "id" : json!(self.id.clone()),
            "port" : json!(self.port as u64),
            "provider" : json!(self.pact.provider.name.clone()),
            "status" : json!(if self.mismatches().is_empty() { "ok" } else { "error" })
        })
    }

    /// Returns all the mismatches that have occurred with this mock server
    pub fn mismatches(&self) -> Vec<MatchResult> {
        let mismatches = self.matches.iter()
            .filter(|m| !m.matched())
            .map(|m| m.clone());
        let interactions: Vec<&Interaction> = self.matches.iter().map(|m| {
            match *m {
                MatchResult::RequestMatch(ref interaction) => Some(interaction),
                MatchResult::RequestMismatch(ref interaction, _) => Some(interaction),
                MatchResult::RequestNotFound(_) => None,
                MatchResult::MissingRequest(_) => None
            }
        }).filter(|o| o.is_some()).map(|o| o.unwrap()).collect();
        let missing = self.pact.interactions.iter()
            .filter(|i| !interactions.contains(i))
            .map(|i| MatchResult::MissingRequest(i.clone()));
        mismatches.chain(missing).collect()
    }

    /// Mock server writes it pact out to the provided directory
    pub fn write_pact(&self, output_path: &Option<String>) -> io::Result<()> {
        let pact_file_name = self.pact.default_file_name();
        let filename = match *output_path {
            Some(ref path) => {
                let mut path = PathBuf::from(path);
                path.push(pact_file_name);
                path
            },
            None => PathBuf::from(pact_file_name)
        };
        info!("Writing pact out to '{}'", filename.display());
        match self.pact.write_pact(filename.as_path(), PactSpecification::V3) {
            Ok(_) => Ok(()),
            Err(err) => {
                warn!("Failed to write pact to file - {}", err);
                Err(err)
            }
        }
    }

    /// Returns the URL of the mock server
    pub fn url(&self) -> String {
        format!("http://localhost:{}", self.port)
    }
}

impl PartialEq for MockServer {
    fn eq(&self, other: &MockServer) -> bool {
        self.id == other.id
    }
}

lazy_static! {
    static ref MOCK_SERVERS: Mutex<BTreeMap<String, Box<MockServer>>> = Mutex::new(BTreeMap::new());
}

fn match_request(req: &Request, interactions: &Vec<Interaction>) -> MatchResult {
    let match_results = interactions
        .into_iter()
        .map(|i| (i.clone(), pact_matching::match_request(i.request.clone(), req.clone())))
        .sorted_by(|i1, i2| {
            let list1 = i1.1.clone().into_iter().map(|m| m.mismatch_type()).unique().count();
            let list2 = i2.1.clone().into_iter().map(|m| m.mismatch_type()).unique().count();
            Ord::cmp(&list1, &list2)
        });
    match match_results.first() {
        Some(res) => {
            if res.1.is_empty() {
                MatchResult::RequestMatch(res.0.clone())
            } else if method_or_path_mismatch(&res.1) {
                MatchResult::RequestNotFound(req.clone())
            } else {
                MatchResult::RequestMismatch(res.0.clone(), res.1.clone())
            }
        },
        None => MatchResult::RequestNotFound(req.clone())
    }
}

fn method_or_path_mismatch(mismatches: &Vec<Mismatch>) -> bool {
    let mismatch_types: Vec<String> = mismatches.iter()
        .map(|mismatch| mismatch.mismatch_type())
        .collect();
    mismatch_types.contains(&s!("MethodMismatch")) || mismatch_types.contains(&s!("PathMismatch"))
}

fn extract_path(uri: &RequestUri) -> String {
    match uri {
        &RequestUri::AbsolutePath(ref s) => s!(s.splitn(2, "?").next().unwrap_or("/")),
        &RequestUri::AbsoluteUri(ref url) => s!(url.path()),
        _ => uri.to_string()
    }
}

fn extract_query_string(uri: &RequestUri) -> Option<HashMap<String, Vec<String>>> {
    match uri {
        &RequestUri::AbsolutePath(ref s) => {
            if s.contains("?") {
                match s.splitn(2, "?").last() {
                    Some(q) => parse_query_string(&s!(q)),
                    None => None
                }
            } else {
                None
            }
        },
        &RequestUri::AbsoluteUri(ref url) => match url.query() {
            Some(q) => parse_query_string(&s!(q)),
            None => None
        },
      _ => None
    }
}

fn extract_headers(headers: &Headers) -> Option<HashMap<String, String>> {
    if headers.len() > 0 {
        Some(headers.iter().map(|h| (s!(h.name()), h.value_string()) ).collect())
    } else {
        None
    }
}

fn extract_body(req: &mut hyper::server::Request) -> OptionalBody {
    let mut buffer = Vec::new();
    match req.read_to_end(&mut buffer) {
        Ok(size) => if size > 0 {
                OptionalBody::Present(buffer)
            } else {
        OptionalBody::Empty
      },
      Err(err) => {
      warn!("Failed to read request body: {}", err);
      OptionalBody::Empty
      }
    }
}

fn hyper_request_to_pact_request(req: &mut hyper::server::Request) -> Request {
    Request {
        method: req.method.to_string(),
        path: extract_path(&req.uri),
        query: extract_query_string(&req.uri),
        headers: extract_headers(&req.headers),
        body: extract_body(req),
        matching_rules: MatchingRules::default()
    }
}

fn error_body(req: &Request, error: &String) -> String {
    let body = json!({ "error" : format!("{} : {:?}", error, req) });
    body.to_string()
}

fn insert_new_mock_server(id: &String, pact: &Pact) {
    MOCK_SERVERS.lock().unwrap().insert(id.clone(), Box::new(MockServer::new(id.clone(), pact)));
}

fn update_mock_server<R>(id: &String, f: &Fn(&mut MockServer) -> R) -> Option<R> {
    match MOCK_SERVERS.lock().unwrap().get_mut(id) {
        Some(mock_server) => Some(f(mock_server)),
        _ => None
    }
}

fn update_mock_server_by_port<R>(port: i32, f: &Fn(&mut MockServer) -> R) -> Option<R> {
    let mut map = MOCK_SERVERS.lock().unwrap();
    match map.iter_mut().find(|ms| ms.1.port == port ) {
        Some(mock_server) => Some(f(mock_server.1)),
        None => None
    }
}

fn record_result(id: &String, match_result: &MatchResult) {
    update_mock_server(id, &|mock_server: &mut MockServer| {
        mock_server.matches.push(match_result.clone());
    });
}

/// Starts a mock server with the given ID, pact and port number. The ID needs to be unique. A port
/// number of 0 will result in an auto-allocated port by the operating system. Returns the port
/// that the mock server is running on wrapped in a `Result`.
///
/// # Errors
///
/// An error with a message will be returned in the following conditions:
///
/// - If a mock server is not able to be started
pub fn start_mock_server(id: String, pact: Pact, port: i32) -> Result<i32, String> {
    insert_new_mock_server(&id, &pact);
    let (out_tx, out_rx) = channel();
    let (in_tx, in_rx) = channel();
    in_tx.send((id.clone(), pact, port)).unwrap();
    thread::spawn(move || {
        let (mock_server_id, pact, port) = in_rx.recv().unwrap();
        let server = Server::http(format!("0.0.0.0:{}", port).as_str()).unwrap();
        let server_result = server.handle(move |mut req: hyper::server::Request, mut res: hyper::server::Response| {
            debug!("--> Hyper request to mock server {}", mock_server_id);
            match lookup_mock_server(mock_server_id.clone(), &|_| ()) {
                None => {
                    warn!("Mock server {} has been shutdown", mock_server_id);
                    *res.status_mut() = StatusCode::NotImplemented;
                    res.headers_mut().set_raw("X-Pact", vec!["Mock server has been shut down".as_bytes().to_vec()]);
                },
                Some(_) => {
                    debug!("Creating pact request from hyper request");
                    let req = hyper_request_to_pact_request(&mut req);
                    info!("Received request {:?}", req);
                    let match_result = match_request(&req, &pact.interactions);
                    record_result(&mock_server_id, &match_result);
                    match match_result {
                        MatchResult::RequestMatch(ref interaction) => {
                            info!("Request matched, sending response {:?}", interaction.response);
                            *res.status_mut() = StatusCode::from_u16(interaction.response.status);
                            res.headers_mut().set(AccessControlAllowOrigin::Any);
                            match interaction.response.headers {
                                Some(ref headers) => {
                                    for (k, v) in headers.clone() {
                                        res.headers_mut().set_raw(k, vec![v.into_bytes()]);
                                    }
                                },
                                None => ()
                            }
                            match interaction.response.body {
                                OptionalBody::Present(ref body) => {
                                    res.send(body).unwrap();
                                },
                                _ => ()
                            }
                        },
                        _ => {
                            *res.status_mut() = StatusCode::InternalServerError;
                            res.headers_mut().set(
                                ContentType(Mime(TopLevel::Application, SubLevel::Json,
                                                 vec![(Attr::Charset, Value::Utf8)]))
                            );
                            res.headers_mut().set(AccessControlAllowOrigin::Any);
                            res.headers_mut().set_raw("X-Pact", vec![match_result.match_key().as_bytes().to_vec()]);
                            let body = error_body(&req, &match_result.match_key());
                            res.headers_mut().set(ContentLength(body.as_bytes().len() as u64));
                            let mut res = res.start().unwrap();
                            res.write_all(body.as_bytes()).unwrap();
                        }
                    }
                }
            }
        });

                match server_result {
            Ok(ref server) => {
                let port = server.socket.port() as i32;
                info!("Mock Provider Server started on port {}", port);
                        update_mock_server(&id, &|mock_server| {
                    mock_server.port(port);
                    mock_server.server(server);
                        });
                out_tx.send(Ok(port)).unwrap();
                  },
                  Err(e) => {
                    error!("Could not start server: {}", e);
                    out_tx.send(Err(format!("Could not start server: {}", e))).unwrap();
                  }
                }
    });

    out_rx.recv().unwrap()
}

/// Looks up the mock server by ID, and passes it into the given closure. The result of the
/// closure is returned wrapped in an `Option`. If no mock server is found with that ID, `None`
/// is returned.
pub fn lookup_mock_server<R>(id: String, f: &Fn(&MockServer) -> R) -> Option<R> {
    debug!("Looking up mock server with ID {}", id);
    let map = MOCK_SERVERS.lock().unwrap();
    match map.get(&id) {
        Some(ref mock_server) => {
            debug!("Found mock server, invoking function ...");
            Some(f(mock_server))
        },
        None => {
            debug!("Did not find mock server");
            None
        }
    }
}

/// Looks up the mock server by port number, and passes it into the given closure. The result of the
/// closure is returned wrapped in an `Option`. If no mock server is found with that port number, `None`
/// is returned.
pub fn lookup_mock_server_by_port<R>(mock_server_port: i32, f: &Fn(&MockServer) -> R) -> Option<R> {
    let map = MOCK_SERVERS.lock().unwrap();
    match map.iter().find(|ms| ms.1.port == mock_server_port ) {
        Some(mock_server) => Some(f(mock_server.1)),
        None => None
    }
}

/// Iterates through all the mock servers, passing each one to the given closure.
pub fn iterate_mock_servers(f: &mut FnMut(&String, &MockServer)) {
    let map = MOCK_SERVERS.lock().unwrap();
    for (key, value) in map.iter() {
        f(key, value);
    }
}

fn cleanup_mock_server_impl(mock_server: &mut MockServer) -> String {
    mock_server.resources.clear();
    if mock_server.server > 0 {
        let server_raw = mock_server.server as *mut Listening;
        let mut server_ref = unsafe { &mut *server_raw };
        server_ref.close().unwrap();
    }
    mock_server.id.clone()
}

/// Shuts and cleans up the mock server with the given id. Returns true if a mock server was
/// found, false otherwise.
///
/// **NOTE:** Although `close()` on the listerner for the mock server is called, this does not
/// currently work and the listerner will continue handling requests. In this
/// case, it will always return a 404 once the mock server has been cleaned up.
pub fn shutdown_mock_server(id: &String) -> bool {
    debug!("Shutting down mock server with ID {}", id);
    let id_result = update_mock_server(id, &cleanup_mock_server_impl);

    match id_result {
        Some(ref id) => {
            MOCK_SERVERS.lock().unwrap().remove(id);
            true
        },
        None => false
    }
}

/// Shuts and cleans up the mock server with the given port. Returns true if a mock server was
/// found, false otherwise.
///
/// **NOTE:** Although `close()` on the listerner for the mock server is called, this does not
/// currently work and the listerner will continue handling requests. In this
/// case, it will always return a 404 once the mock server has been cleaned up.
pub fn shutdown_mock_server_by_port(port: i32) -> bool {
    debug!("Shutting down mock server with port {}", port);
    let id_result = update_mock_server_by_port(port, &cleanup_mock_server_impl);

    match id_result {
        Some(ref id) => {
            MOCK_SERVERS.lock().unwrap().remove(id);
            true
        },
        None => false
    }
}

/// Mock server errors
pub enum MockServerError {
  /// Invalid Pact Json
  InvalidPactJson,
  /// Failed to start the mock server
  MockServerFailedToStart
}

/// Creates a mock server. Requires the pact JSON as a string as well as the port for the mock
/// server to run on. A value of 0 for the port will result in a
/// port being allocated by the operating system. The port of the mock server is returned.
pub extern fn create_mock_server(pact_json: &str, port: i32) -> Result<i32, MockServerError> {
  match serde_json::from_str(pact_json) {
    Ok(pact_json) => {
      let pact = Pact::from_json(&s!("<create_mock_server>"), &pact_json);
      start_mock_server(Uuid::new_v4().simple().to_string(), pact, port)
        .map_err(|err| {
          error!("Could not start mock server: {}", err);
          MockServerError::MockServerFailedToStart
        })
    },
    Err(err) => {
      error!("Could not parse pact json: {}", err);
      Err(MockServerError::InvalidPactJson)
    }
  }
}

/// External interface to create a mock server. A pointer to the pact JSON as a C string is passed in,
/// as well as the port for the mock server to run on. A value of 0 for the port will result in a
/// port being allocated by the operating system. The port of the mock server is returned.
///
/// # Errors
///
/// Errors are returned as negative values.
///
/// | Error | Description |
/// |-------|-------------|
/// | -1 | A null pointer was received |
/// | -2 | The pact JSON could not be parsed |
/// | -3 | The mock server could not be started |
/// | -4 | The method panicked |
///
#[no_mangle]
pub extern fn create_mock_server_ffi(pact_str: *const c_char, port: int32_t) -> int32_t {
    env_logger::init().unwrap_or(());

    let result = catch_unwind(|| {
        let c_str = unsafe {
            if pact_str.is_null() {
                error!("Got a null pointer instead of pact json");
                return -1;
            }
            CStr::from_ptr(pact_str)
        };

        match create_mock_server(str::from_utf8(c_str.to_bytes()).unwrap(), port) {
          Ok(ms_port) => ms_port,
          Err(err) => match err {
            MockServerError::InvalidPactJson => -2,
            MockServerError::MockServerFailedToStart => -3
          }
        }
    });

    match result {
        Ok(val) => val,
        Err(cause) => {
            error!("Caught a general panic: {:?}", cause);
            -4
        }
    }
}

/// Function to check if a mock server has matched all its requests. The port number is
/// passed in, and if all requests have been matched, true is returned. False is returned if there
/// is no mock server on the given port, or if any request has not been successfully matched.
pub extern fn mock_server_matched(mock_server_port: i32) -> bool {
  lookup_mock_server_by_port(mock_server_port, &|mock_server| {
      mock_server.mismatches().is_empty()
    }).unwrap_or(false)
}

/// External interface to check if a mock server has matched all its requests. The port number is
/// passed in, and if all requests have been matched, true is returned. False is returned if there
/// is no mock server on the given port, or if any request has not been successfully matched, or
/// the method panics.
#[no_mangle]
pub extern fn mock_server_matched_ffi(mock_server_port: int32_t) -> bool {
    let result = catch_unwind(|| {
      mock_server_matched(mock_server_port)
    });

    match result {
        Ok(val) => val,
        Err(cause) => {
            error!("Caught a general panic: {:?}", cause);
            false
        }
    }
}

/// Gets all the mismatches from a mock server. The port number of the mock
/// server is passed in, and the results are returned in JSON format.
///
/// If there is no mock server with the provided port number, `None` is returned.
///
pub extern fn mock_server_mismatches(mock_server_port: i32) -> Option<serde_json::Value> {
  lookup_mock_server_by_port(mock_server_port, &|mock_server| {
    let mismatches = mock_server.mismatches().iter()
      .map(|mismatch| mismatch.to_json() )
      .collect::<Vec<serde_json::Value>>();
    json!(mismatches)
  })
}

/// External interface to get all the mismatches from a mock server. The port number of the mock
/// server is passed in, and a pointer to a C string with the mismatches in JSON format is
/// returned.
///
/// **NOTE:** The JSON string for the result is allocated on the heap, and will have to be freed
/// once the code using the mock server is complete. The [`cleanup_mock_server`](fn.cleanup_mock_server.html) function is
/// provided for this purpose.
///
/// # Errors
///
/// If there is no mock server with the provided port number, or the function panics, a NULL
/// pointer will be returned. Don't try to dereference it, it will not end well for you.
///
#[no_mangle]
pub extern fn mock_server_mismatches_ffi(mock_server_port: int32_t) -> *mut c_char {
    let result = catch_unwind(|| {
        let result = update_mock_server_by_port(mock_server_port, &|ref mut mock_server| {
            let mismatches = mock_server.mismatches().iter()
                .map(|mismatch| mismatch.to_json() )
                .collect::<Vec<serde_json::Value>>();
            let json = json!(mismatches);
            let s = CString::new(json.to_string()).unwrap();
            let p = s.as_ptr();
            mock_server.resources.push(s);
            p
        });
        match result {
            Some(p) => p as *mut _,
            None => 0 as *mut _
        }
    });

    match result {
        Ok(val) => val,
        Err(cause) => {
            error!("Caught a general panic: {:?}", cause);
            0 as *mut _
        }
    }
}

/// External interface to cleanup a mock server. This function will try terminate the mock server
/// with the given port number and cleanup any memory allocated for it. Returns true, unless a
/// mock server with the given port number does not exist, or the function panics.
///
/// **NOTE:** Although `close()` on the listerner for the mock server is called, this does not
/// currently work and the listerner will continue handling requests. In this
/// case, it will always return a 404 once the mock server has been cleaned up.
#[no_mangle]
pub extern fn cleanup_mock_server_ffi(mock_server_port: int32_t) -> bool {
    let result = catch_unwind(|| {
        shutdown_mock_server_by_port(mock_server_port)
    });

    match result {
        Ok(val) => val,
        Err(cause) => {
            error!("Caught a general panic: {:?}", cause);
            false
        }
    }
}

/// Write Pact File Errors
pub enum WritePactFileErr {
  /// IO Error occured
  IOError,
  /// No mock server was running on the port
  NoMockServer
}

/// Trigger a mock server to write out its pact file. This function should
/// be called if all the consumer tests have passed. The directory to write the file to is passed
/// as the second parameter. If `None` is passed in, the current working directory is used.
///
/// Returns `Ok` if the pact file was successfully written. Returns an `Err` if the file can
/// not be written, or there is no mock server running on that port.
pub extern fn write_pact_file(mock_server_port: i32, directory: Option<String>) -> Result<(), WritePactFileErr> {
    match lookup_mock_server_by_port(mock_server_port, &|mock_server| {
        mock_server.write_pact(&directory)
          .map(|_| ())
          .map_err(|err| {
            error!("Failed to write pact to file - {}", err);
            WritePactFileErr::IOError
          })
    }) {
      Some(result) => result,
      None => {
        error!("No mock server running on port {}", mock_server_port);
        Err(WritePactFileErr::NoMockServer)
      }
    }
}

/// External interface to trigger a mock server to write out its pact file. This function should
/// be called if all the consumer tests have passed. The directory to write the file to is passed
/// as the second parameter. If a NULL pointer is passed, the current working directory is used.
///
/// Returns 0 if the pact file was successfully written. Returns a positive code if the file can
/// not be written, or there is no mock server running on that port or the function panics.
///
/// # Errors
///
/// Errors are returned as positive values.
///
/// | Error | Description |
/// |-------|-------------|
/// | 1 | A general panic was caught |
/// | 2 | The pact file was not able to be written |
/// | 3 | A mock server with the provided port was not found |
#[no_mangle]
pub extern fn write_pact_file_ffi(mock_server_port: int32_t, directory: *const c_char) -> int32_t {
  let result = catch_unwind(|| {
    let dir = unsafe {
      if directory.is_null() {
        warn!("Directory to write to is NULL, defaulting to the current working directory");
        None
      } else {
        let c_str = CStr::from_ptr(directory);
        let dir_str = str::from_utf8(c_str.to_bytes()).unwrap();
        if dir_str.is_empty() {
          None
        } else {
          Some(s!(dir_str))
        }
      }
    };

    write_pact_file(mock_server_port, dir)
  });

  match result {
    Ok(val) => match val {
      Ok(_) => 0,
      Err(err) => match err {
        WritePactFileErr::IOError => 2,
        WritePactFileErr::NoMockServer => 3
      }
    },
    Err(cause) => {
      error!("Caught a general panic: {:?}", cause);
      1
    }
  }
}

#[cfg(test)]
#[macro_use(expect)]
extern crate expectest;

#[cfg(test)]
extern crate quickcheck;

#[cfg(test)]
mod tests;<|MERGE_RESOLUTION|>--- conflicted
+++ resolved
@@ -32,15 +32,11 @@
 //! the [`mock_server_mismatches_ffi`](fn.mock_server_mismatches_ffi.html) function. Returns `true`, unless a mock server with the given port number does not exist,
 //! or the function fails in some way.
 //!
-<<<<<<< HEAD
-//! ## [write_pact_file](fn.write_pact_file.html)
-=======
 //! **NOTE:** Although `close()` on the listerner for the mock server is called, this does not currently work and the
 //! listerner will continue handling requests. In this case, it will always return a 501 once the mock server has been
 //! cleaned up.
 //!
 //! ## [write_pact_file_ffi](fn.write_pact_file_ffi.html)
->>>>>>> 5c05f18f
 //!
 //! External interface to trigger a mock server to write out its pact file. This function should
 //! be called if all the consumer tests have passed. The directory to write the file to is passed
@@ -321,14 +317,14 @@
 fn extract_body(req: &mut hyper::server::Request) -> OptionalBody {
     let mut buffer = Vec::new();
     match req.read_to_end(&mut buffer) {
-        Ok(size) => if size > 0 {
-                OptionalBody::Present(buffer)
-            } else {
+      Ok(size) => if size > 0 {
+        OptionalBody::Present(buffer)
+      } else {
         OptionalBody::Empty
       },
       Err(err) => {
-      warn!("Failed to read request body: {}", err);
-      OptionalBody::Empty
+        warn!("Failed to read request body: {}", err);
+        OptionalBody::Empty
       }
     }
 }
