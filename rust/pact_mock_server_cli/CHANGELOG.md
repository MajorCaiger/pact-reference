To generate the log, run `git log --pretty='* %h - %s (%an, %ad)' TAGNAME..HEAD .` replacing TAGNAME and HEAD as appropriate.

<<<<<<< HEAD
# 0.2.1 - Changes required for verifying V2 pacts

* e3eebbd -  update projects to use the published pact mock server library (Ronald Holshausen, Sun Oct 9 16:36:25 2016 +1100)
* 770010a - update projects to use the published pact matching lib (Ronald Holshausen, Sun Oct 9 16:25:15 2016 +1100)
* a21973a - Get the build passing after merge from V1.1 branch (Ronald Holshausen, Sun Oct 9 13:47:09 2016 +1100)
* 341607c - Merge branch 'v1.1-spec' into v2-spec (Ronald Holshausen, Sun Oct 9 12:10:12 2016 +1100)
* 91d1216 - bump version to 0.1.2 (Ronald Holshausen, Sat Oct 8 17:49:20 2016 +1100)
* 0d324a8 - bump version to 0.2.1 (Ronald Holshausen, Wed Jul 13 14:26:40 2016 +1000)
* 377b372 - update changelog for release 0.2.0 (Ronald Holshausen, Wed Jul 13 14:22:15 2016 +1000)
* 7ed156e - updated project for the V2 spec release (Ronald Holshausen, Wed Jul 13 14:19:12 2016 +1000)
* 22b0bb9 - fix for failing build (Ronald Holshausen, Tue Jul 12 16:59:56 2016 +1000)
* 534e7a1 - updated readmes and bump versions for the V2 implementation (Ronald Holshausen, Wed Jun 29 10:38:32 2016 +1000)
=======
# 0.1.2 - Bugfix Release

* 07b1827 - Merge branch 'v1-spec' into v1.1-spec (Ronald Holshausen, Fri Apr 21 13:39:50 2017 +1000)
* da4e32f - bump version to 0.0.3 (Ronald Holshausen, Fri Apr 21 13:31:18 2017 +1000)
* 9b4b5fb - update changelog for release 0.0.2 (Ronald Holshausen, Fri Apr 21 13:27:54 2017 +1000)
* 2276cd0 - upgraded simple log crate and added cli options to disable file or console logging #6 (Ronald Holshausen, Fri Apr 21 13:15:27 2017 +1000)
* 91d1216 - bump version to 0.1.2 (Ronald Holshausen, Sat Oct 8 17:49:20 2016 +1100)
* 0b83b06 - correct the displayed help for the pact_mock_server_cli (Ronald Holshausen, Sat Oct 8 17:29:19 2016 +1100)

# 0.0.2 - Bugfix Release

* 2276cd0 - upgraded simple log crate and added cli options to disable file or console logging #6 (Ronald Holshausen, Fri Apr 21 13:15:27 2017 +1000)
* 0b83b06 - correct the displayed help for the pact_mock_server_cli (Ronald Holshausen, Sat Oct 8 17:29:19 2016 +1100)
* 04d9e5f - update the docs for the pact consumer library (Ronald Holshausen, Mon Sep 26 23:06:19 2016 +1000)
* 40c9e02 - exclude IntelliJ files from publishing (Ronald Holshausen, Mon Sep 26 21:22:35 2016 +1000)
* c1d97a0 - correct the repository paths in the cargo manifests (Ronald Holshausen, Tue Jun 28 14:52:46 2016 +1000)
* 91d6d62 - removed the v1 from the project path, will use a git branch instead (Ronald Holshausen, Mon Jun 27 22:09:32 2016 +1000)
>>>>>>> 01fa7137

# 0.1.1 - Changes required for verifying V1.1 pacts

* 28928ef - correct the displayed help for the pact_mock_server_cli (Ronald Holshausen, Sat Oct 8 17:29:19 2016 +1100)
* 3ca2df8 - update dependencies (Ronald Holshausen, Sat Oct 8 17:22:48 2016 +1100)
* a46dabb - update all references to V1 spec after merge (Ronald Holshausen, Sat Oct 8 16:20:51 2016 +1100)
* 1d6d4f8 - Merge branch 'v1-spec' into v1.1-spec (Ronald Holshausen, Sat Oct 8 15:44:25 2016 +1100)
* 04d9e5f - update the docs for the pact consumer library (Ronald Holshausen, Mon Sep 26 23:06:19 2016 +1000)
* 40c9e02 - exclude IntelliJ files from publishing (Ronald Holshausen, Mon Sep 26 21:22:35 2016 +1000)
* efe036c - bump version to 0.1.1 (Ronald Holshausen, Tue Jun 28 21:54:59 2016 +1000)
* c1d97a0 - correct the repository paths in the cargo manifests (Ronald Holshausen, Tue Jun 28 14:52:46 2016 +1000)

# 0.2.0 - V2 Specification Implementation

* 7ed156e - updated project for the V2 spec release (Ronald Holshausen, Wed Jul 13 14:19:12 2016 +1000)
* 22b0bb9 - fix for failing build (Ronald Holshausen, Tue Jul 12 16:59:56 2016 +1000)
* 534e7a1 - updated readmes and bump versions for the V2 implementation (Ronald Holshausen, Wed Jun 29 10:38:32 2016 +1000)
* efe036c - bump version to 0.1.1 (Ronald Holshausen, Tue Jun 28 21:54:59 2016 +1000)

# 0.1.0 - V1.1 Specification Implementation

* f91bb6e - use the published versions of the matching and mock server libraries (Ronald Holshausen, Tue Jun 28 21:38:21 2016 +1000)
* 140526d - Implement V1.1 matching (Ronald Holshausen, Tue Jun 28 15:58:35 2016 +1000)
* 4224875 - update readmes and bump versions for V1.1 implementation (Ronald Holshausen, Tue Jun 28 15:05:39 2016 +1000)
* 91d6d62 - removed the v1 from the project path, will use a git branch instead (Ronald Holshausen, Mon Jun 27 22:09:32 2016 +1000)

# 0.0.1 - Feature Release

* 18c009b - added changelog (Ronald Holshausen, Mon Jun 27 19:42:26 2016 +1000)
* 78126ab - no point publishing the rust docs as pact_mock_server_cli is not a library (Ronald Holshausen, Mon Jun 27 19:38:56 2016 +1000)
* 8867836 - correct the release script (Ronald Holshausen, Mon Jun 27 19:36:46 2016 +1000)
* aa2d2dd - added release script for pact_mock_server_cli (Ronald Holshausen, Mon Jun 27 17:20:38 2016 +1000)
* 2a78f40 - updated the README for the pact_mock_server_cli (Ronald Holshausen, Mon Jun 27 17:01:16 2016 +1000)
* 3f77f3f - update pact_mock_server_cli to depend on libpact_mock_server from crates.io (Ronald Holshausen, Mon Jun 27 15:50:15 2016 +1000)
* 3b6bf66 - fix the project deps for the travis build (Ronald Holshausen, Mon Jun 27 14:46:19 2016 +1000)
* f7d9960 - implemented the shutdown mock server command (Ronald Holshausen, Sun Jun 26 15:05:40 2016 +1000)
* f91b9fd - compile against the published webmachine crate (Ronald Holshausen, Sun Jun 26 13:14:34 2016 +1000)
* b7635b8 - correctly handle the status codes from the master mock server (Ronald Holshausen, Sun Jun 26 10:49:47 2016 +1000)
* 6234bbd - implemented delete on the master server to shut a mock server down (Ronald Holshausen, Sat Jun 25 16:59:39 2016 +1000)
* ec23a8b - use a Hyper Handler instead of a closure as it is easier to be thread safe (Ronald Holshausen, Fri Jun 24 16:30:28 2016 +1000)
* dd850bc - Got POST to main resource working with webmachine (Ronald Holshausen, Thu Jun 23 13:01:25 2016 +1000)
* b5b41ee - got GET to main resource working with webmachine (Ronald Holshausen, Thu Jun 23 11:30:10 2016 +1000)
* 079fdd4 - correct the webmachine-rust reference (Ronald Holshausen, Thu Jun 16 19:35:39 2016 +1000)
* 4c60f07 - replace rustful with webmachine (Ronald Holshausen, Thu Jun 16 17:31:11 2016 +1000)
* 44daccc - add an optional port number to start the mock server with (Ronald Holshausen, Wed Jun 15 12:40:51 2016 +1000)
* 0cfc690 - add the webmachine project as a dependency (Ronald Holshausen, Thu Jun 9 22:26:16 2016 +1000)
* 7dc4b52 - implemented merging of pact files when writing (Ronald Holshausen, Thu Jun 9 17:34:02 2016 +1000)
* 34fd827 - implement a write_pact exported function to the mock server library (Ronald Holshausen, Thu Jun 9 12:15:01 2016 +1000)
* dcde5dc - add a newline at the end of the help for people with crazy terminal settings (Ronald Holshausen, Thu Jun 9 11:12:16 2016 +1000)
* 511d7a1 - bump version of pact mock server cli (Ronald Holshausen, Wed Jun 8 20:27:53 2016 +1000)
* 5157386 - add rustdoc comment to the cli main file (Ronald Holshausen, Wed Jun 8 20:01:12 2016 +1000)


# 0.0.0 - First Release<|MERGE_RESOLUTION|>--- conflicted
+++ resolved
@@ -1,19 +1,5 @@
 To generate the log, run `git log --pretty='* %h - %s (%an, %ad)' TAGNAME..HEAD .` replacing TAGNAME and HEAD as appropriate.
 
-<<<<<<< HEAD
-# 0.2.1 - Changes required for verifying V2 pacts
-
-* e3eebbd -  update projects to use the published pact mock server library (Ronald Holshausen, Sun Oct 9 16:36:25 2016 +1100)
-* 770010a - update projects to use the published pact matching lib (Ronald Holshausen, Sun Oct 9 16:25:15 2016 +1100)
-* a21973a - Get the build passing after merge from V1.1 branch (Ronald Holshausen, Sun Oct 9 13:47:09 2016 +1100)
-* 341607c - Merge branch 'v1.1-spec' into v2-spec (Ronald Holshausen, Sun Oct 9 12:10:12 2016 +1100)
-* 91d1216 - bump version to 0.1.2 (Ronald Holshausen, Sat Oct 8 17:49:20 2016 +1100)
-* 0d324a8 - bump version to 0.2.1 (Ronald Holshausen, Wed Jul 13 14:26:40 2016 +1000)
-* 377b372 - update changelog for release 0.2.0 (Ronald Holshausen, Wed Jul 13 14:22:15 2016 +1000)
-* 7ed156e - updated project for the V2 spec release (Ronald Holshausen, Wed Jul 13 14:19:12 2016 +1000)
-* 22b0bb9 - fix for failing build (Ronald Holshausen, Tue Jul 12 16:59:56 2016 +1000)
-* 534e7a1 - updated readmes and bump versions for the V2 implementation (Ronald Holshausen, Wed Jun 29 10:38:32 2016 +1000)
-=======
 # 0.1.2 - Bugfix Release
 
 * 07b1827 - Merge branch 'v1-spec' into v1.1-spec (Ronald Holshausen, Fri Apr 21 13:39:50 2017 +1000)
@@ -31,7 +17,19 @@
 * 40c9e02 - exclude IntelliJ files from publishing (Ronald Holshausen, Mon Sep 26 21:22:35 2016 +1000)
 * c1d97a0 - correct the repository paths in the cargo manifests (Ronald Holshausen, Tue Jun 28 14:52:46 2016 +1000)
 * 91d6d62 - removed the v1 from the project path, will use a git branch instead (Ronald Holshausen, Mon Jun 27 22:09:32 2016 +1000)
->>>>>>> 01fa7137
+
+# 0.2.1 - Changes required for verifying V2 pacts
+
+* e3eebbd -  update projects to use the published pact mock server library (Ronald Holshausen, Sun Oct 9 16:36:25 2016 +1100)
+* 770010a - update projects to use the published pact matching lib (Ronald Holshausen, Sun Oct 9 16:25:15 2016 +1100)
+* a21973a - Get the build passing after merge from V1.1 branch (Ronald Holshausen, Sun Oct 9 13:47:09 2016 +1100)
+* 341607c - Merge branch 'v1.1-spec' into v2-spec (Ronald Holshausen, Sun Oct 9 12:10:12 2016 +1100)
+* 91d1216 - bump version to 0.1.2 (Ronald Holshausen, Sat Oct 8 17:49:20 2016 +1100)
+* 0d324a8 - bump version to 0.2.1 (Ronald Holshausen, Wed Jul 13 14:26:40 2016 +1000)
+* 377b372 - update changelog for release 0.2.0 (Ronald Holshausen, Wed Jul 13 14:22:15 2016 +1000)
+* 7ed156e - updated project for the V2 spec release (Ronald Holshausen, Wed Jul 13 14:19:12 2016 +1000)
+* 22b0bb9 - fix for failing build (Ronald Holshausen, Tue Jul 12 16:59:56 2016 +1000)
+* 534e7a1 - updated readmes and bump versions for the V2 implementation (Ronald Holshausen, Wed Jun 29 10:38:32 2016 +1000)
 
 # 0.1.1 - Changes required for verifying V1.1 pacts
 
