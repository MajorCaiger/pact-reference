--- conflicted
+++ resolved
@@ -1287,8 +1287,6 @@
 }
 
 #[test]
-<<<<<<< HEAD
-=======
 fn matches() {
     env_logger::init().unwrap_or(());
     let pact : serde_json::Value = serde_json::from_str(r#"
@@ -1337,7 +1335,6 @@
 }
 
 #[test]
->>>>>>> 4c7c66a0
 fn missing_body_found_when_empty_expected() {
     env_logger::init().unwrap_or(());
     let pact : serde_json::Value = serde_json::from_str(r#"
@@ -1655,8 +1652,6 @@
 }
 
 #[test]
-<<<<<<< HEAD
-=======
 fn no_body_no_content_type() {
     env_logger::init().unwrap_or(());
     let pact : serde_json::Value = serde_json::from_str(r#"
@@ -1695,7 +1690,6 @@
 }
 
 #[test]
->>>>>>> 4c7c66a0
 fn no_body_xml() {
     env_logger::init().unwrap_or(());
     let pact : serde_json::Value = serde_json::from_str(r#"
@@ -1731,8 +1725,6 @@
 }
 
 #[test]
-<<<<<<< HEAD
-=======
 fn no_body() {
     env_logger::init().unwrap_or(());
     let pact : serde_json::Value = serde_json::from_str(r#"
@@ -1772,7 +1764,6 @@
 }
 
 #[test]
->>>>>>> 4c7c66a0
 fn non_empty_body_found_when_empty_expected() {
     env_logger::init().unwrap_or(());
     let pact : serde_json::Value = serde_json::from_str(r#"
